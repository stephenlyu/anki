--- conflicted
+++ resolved
@@ -466,12 +466,8 @@
         self.storage.get_deck_id(&machine_name)
     }
 
-<<<<<<< HEAD
     pub fn remove_decks_and_child_decks(&mut self, dids: &[DeckID]) -> Result<usize> {
-        // fixme: vet cache clearing
-        self.state.deck_cache.clear();
         let mut card_count = 0;
-
         self.transact(None, |col| {
             let usn = col.usn()?;
             for did in dids {
@@ -480,13 +476,6 @@
 
                     // top level
                     card_count += col.remove_single_deck(&deck, usn)?;
-=======
-    pub fn remove_deck_and_child_decks(&mut self, did: DeckID) -> Result<()> {
-        self.transact(Some(UndoableOpKind::RemoveDeck), |col| {
-            let usn = col.usn()?;
-            if let Some(deck) = col.storage.get_deck(did)? {
-                let child_decks = col.storage.child_decks(&deck)?;
->>>>>>> e20c5ed9
 
                     // remove children
                     for deck in child_decks {
@@ -499,14 +488,8 @@
         Ok(card_count)
     }
 
-<<<<<<< HEAD
     pub(crate) fn remove_single_deck(&mut self, deck: &Deck, usn: Usn) -> Result<usize> {
-        // fixme: undo
         let card_count = match deck.kind {
-=======
-    pub(crate) fn remove_single_deck(&mut self, deck: &Deck, usn: Usn) -> Result<()> {
-        match deck.kind {
->>>>>>> e20c5ed9
             DeckKind::Normal(_) => self.delete_all_cards_in_normal_deck(deck.id)?,
             DeckKind::Filtered(_) => {
                 self.return_all_cards_in_filtered_deck(deck.id)?;
@@ -519,14 +502,11 @@
             let mut deck = deck.to_owned();
             deck.name = self.i18n.tr(TR::DeckConfigDefaultName).into();
             deck.set_modified(usn);
-            self.add_or_update_single_deck_with_existing_id(&mut deck, usn)
-        } else {
-            self.remove_deck_and_add_grave_undoable(deck.clone(), usn)
-        }
-<<<<<<< HEAD
+            self.add_or_update_single_deck_with_existing_id(&mut deck, usn)?;
+        } else {
+            self.remove_deck_and_add_grave_undoable(deck.clone(), usn)?;
+        }
         Ok(card_count)
-=======
->>>>>>> e20c5ed9
     }
 
     fn delete_all_cards_in_normal_deck(&mut self, did: DeckID) -> Result<usize> {
